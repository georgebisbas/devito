--- conflicted
+++ resolved
@@ -6,27 +6,12 @@
 from devito.logger import dle_warning
 
 
-<<<<<<< HEAD
-from devito.dimension import Dimension
-from devito.dle import (compose_nodes, copy_arrays,
-                        filter_iterations, retrieve_iteration_tree)
-from devito.dse import (as_symbol, estimate_cost, promote_scalar_expressions, terminals)
-from devito.interfaces import ScalarFunction, TensorFunction
-from devito.logger import dle, dle_warning
-from devito.nodes import (Block, Denormals, Element, Expression, FunCall,
-                          Function, Iteration, List)
-from devito.tools import as_tuple, filter_sorted, flatten, grouper, roundm
-from devito.visitors import (FindNodes, FindSections, FindSymbols,
-                             IsPerfectIteration, SubstituteExpression,
-                             NestedTransformer, Transformer)
-=======
 modes = {
     'basic': BasicRewriter,
     'advanced': DevitoRewriter,
     'speculative': DevitoSpeculativeRewriter,
     'yask': YaskRewriter
 }
->>>>>>> 7cb1b15e
 
 
 def transform(node, mode='basic', options=None, compiler=None):
@@ -93,781 +78,6 @@
         except DLEException:
             dle_warning("Unknown transformer mode(s) %s" % mode)
             return State(node)
-<<<<<<< HEAD
-
-    params = {}
-    if isinstance(mode[-1], dict):
-        params = mode.pop(-1)
-    for k in params.keys():
-        if k not in ('blockshape', 'blockinner', 'openmp'):
-            dle_warning("Illegal DLE parameter '%s'" % str(k))
-            params.pop(k)
-
-    mode = set(mode)
-    if '3D-advanced' in mode:
-        params['blockinner'] = True
-        mode.remove('3D-advanced')
-        mode.add('advanced')
-    if 'noop' not in mode and params.pop('openmp', False):
-        mode |= {'openmp'}
-    if mode.isdisjoint(set(Rewriter.modes)):
-        dle_warning("Unknown transformer mode(s) %s" % str(mode))
-        return State(node)
-    else:
-        return Rewriter(node, params, compiler).run(mode)
-
-
-def dle_pass(func):
-
-    def wrapper(self, state, **kwargs):
-        if kwargs['mode'].intersection(set(self.triggers[func.__name__])):
-            tic = time()
-            state.update(**func(self, state))
-            toc = time()
-
-            self.timings[func.__name__] = toc - tic
-
-    return wrapper
-
-
-class State(object):
-
-    """Represent the output of the DLE."""
-
-    def __init__(self, nodes, mode='noop'):
-        self.nodes = as_tuple(nodes)
-        self.mode = mode
-
-        self.elemental_functions = ()
-        self.arguments = ()
-        self.includes = ()
-        self.flags = ()
-
-    def update(self, nodes=None, elemental_functions=None, arguments=None,
-               includes=None, flags=None):
-        self.nodes = as_tuple(nodes) or self.nodes
-        self.elemental_functions = as_tuple(elemental_functions) or\
-            self.elemental_functions
-        self.arguments += as_tuple(arguments)
-        self.includes += as_tuple(includes)
-        self.flags += as_tuple(flags)
-
-    @property
-    def has_applied_nontemporal_stores(self):
-        """True if nontemporal stores will be generated, False otherwise."""
-        return 'ntstores' in self.flags
-
-    @property
-    def has_applied_blocking(self):
-        """True if loop blocking was applied, False otherwise."""
-        return 'blocking' in self.flags
-
-    @property
-    def func_table(self):
-        """Return a mapper from elemental function names to :class:`Function`."""
-        return OrderedDict([(i.name, i) for i in self.elemental_functions])
-
-    @property
-    def needs_aggressive_autotuning(self):
-        return self.mode in ['aggressive']
-
-
-class Arg(object):
-
-    """A DLE-produced argument."""
-
-    from_Blocking = False
-
-    def __init__(self, argument, value):
-        self.argument = argument
-        self.value = value
-
-    def __repr__(self):
-        return "DLE-GenericArg"
-
-
-class BlockingArg(Arg):
-
-    from_Blocking = True
-
-    def __init__(self, blocked_dim, iteration, value):
-        """
-        Represent an argument introduced in the kernel by Rewriter._loop_blocking.
-
-        :param blocked_dim: The blocked :class:`Dimension`.
-        :param iteration: The :class:`Iteration` object from which the ``blocked_dim``
-                          was derived.
-        :param value: A suggested value determined by the DLE.
-        """
-        super(BlockingArg, self).__init__(blocked_dim, value)
-        self.iteration = iteration
-
-    def __repr__(self):
-        return "DLE-BlockingArg[%s,%s,suggested=%s]" %\
-            (self.argument, self.original_dim, self.value)
-
-    @property
-    def original_dim(self):
-        return self.iteration.dim
-
-
-class Rewriter(object):
-
-    """
-    Transform Iteration/Expression trees to generate high performance C.
-    """
-
-    """
-    All DLE transformation modes.
-    """
-    modes = ('noop', 'basic', 'advanced', '3D-advanced', 'speculative',
-             'fission', 'padding', 'blocking', 'split', 'simd', 'openmp', 'ntstores')
-
-    """
-    Track what options trigger a given transformation.
-    """
-    triggers = {
-        '_analyze': modes,
-        '_avoid_denormals': ('basic', 'advanced', 'speculative'),
-        '_loop_fission': ('fission', 'split', 'advanced', 'speculative'),
-        '_create_elemental_functions': ('split', 'basic', 'advanced', 'speculative'),
-        '_loop_blocking': ('blocking', 'advanced', 'speculative'),
-        '_padding': ('padding', 'speculative'),
-        '_simdize': ('simd', 'basic', 'advanced', 'speculative'),
-        '_nontemporal_stores': ('ntstores', 'speculative'),
-        '_ompize': ('openmp',)
-    }
-
-    """
-    Bag of thresholds, to be used to trigger or prevent certain transformations.
-    """
-    thresholds = {
-        'collapse': 32,  # Available physical cores
-        'elemental': 30,  # Operations
-        'max_fission': 180,  # Statements
-        'min_fission': 1  # Statements
-    }
-
-    def __init__(self, nodes, params, compiler):
-        self.nodes = nodes
-        self.params = params
-        self.compiler = compiler
-
-        self.timings = OrderedDict()
-
-    def run(self, mode):
-        state = State(self.nodes, mode)
-
-        self._analyze(state, mode=mode)
-
-        self._avoid_denormals(state, mode=mode)
-        self._loop_fission(state, mode=mode)
-        self._padding(state, mode=mode)
-        self._create_elemental_functions(state, mode=mode)
-        self._loop_blocking(state, mode=mode)
-        self._simdize(state, mode=mode)
-        self._nontemporal_stores(state, mode=mode)
-        self._ompize(state, mode=mode)
-
-        self._summary(mode)
-
-        return state
-
-    @dle_pass
-    def _analyze(self, state, **kwargs):
-        """
-        Analyze the Iteration/Expression trees in ``state.nodes`` to detect
-        information useful in subsequent DLE passes.
-
-        In particular, the presence of fully-parallel or "outermost-sequential
-        inner-parallel" (OSIP) :class:`Iteration` trees is tracked. In an OSIP
-        :class:`Iteration` tree, outermost :class:`Iteration` objects represent
-        an inherently sequential dimension, whereas all inner :class:`Iteration`
-        objects represent parallelizable dimensions.
-        """
-
-        nodes = state.nodes
-
-        sections = FindSections().visit(nodes)
-        trees = sections.keys()
-        candidate = max(trees, key=lambda i: len(i))
-        candidates = [i for i in trees if len(i) == len(candidate)]
-
-        # The analysis below may return "false positives" (ie, absence of fully-
-        # parallel or OSIP trees when this is actually false), but this should
-        # never be the case in practice, given the targeted stencil codes.
-        mapper = OrderedDict()
-        for tree in candidates:
-            exprs = [e.expr for e in sections[tree]]
-
-            # "Prefetch" objects to speed up the analsys
-            terms = {e: tuple(terminals(e.rhs)) for e in exprs}
-            writes = {e.lhs for e in exprs if not e.is_Symbol}
-
-            # Does the Iteration index only appear in the outermost dimension ?
-            has_parallel_dimension = True
-            for k, v in terms.items():
-                for i in writes:
-                    maybe_dependencies = [j for j in v if as_symbol(i) == as_symbol(j)
-                                          and not j.is_Symbol]
-                    for j in maybe_dependencies:
-                        handle = flatten(k.atoms() for k in j.indices[1:])
-                        has_parallel_dimension &= not (i.indices[0] in handle)
-            if not has_parallel_dimension:
-                continue
-
-            # Is the Iteration tree fully-parallel or OSIP?
-            is_OSIP = False
-            for e1 in exprs:
-                lhs = e1.lhs
-                if lhs.is_Symbol:
-                    continue
-                for e2 in exprs:
-                    handle = [i for i in terms[e2] if as_symbol(i) == as_symbol(lhs)]
-                    if any(lhs.indices[0] != i.indices[0] for i in handle):
-                        is_OSIP = True
-                        break
-
-            # Track the discovered properties
-            if is_OSIP:
-                mapper.setdefault(tree[0], []).append('sequential')
-            for i in tree[is_OSIP:-1]:
-                mapper.setdefault(i, []).append('parallel')
-            mapper.setdefault(tree[-1], []).extend(['parallel', 'vector-dim'])
-
-        # Introduce the discovered properties in the Iteration/Expression tree
-        for k, v in list(mapper.items()):
-            args = k.args
-            # 'sequential' has obviously precedence over 'parallel'
-            properties = ('sequential',) if 'sequential' in v else tuple(v)
-            properties = as_tuple(args.pop('properties')) + properties
-            mapper[k] = Iteration(properties=properties, **args)
-        nodes = NestedTransformer(mapper).visit(nodes)
-
-        return {'nodes': nodes}
-
-    @dle_pass
-    def _avoid_denormals(self, state, **kwargs):
-        """
-        Introduce nodes in the Iteration/Expression tree that will generate macros
-        to avoid computing with denormal numbers. These are normally flushed away
-        when using SSE-like instruction sets in a complete C program, but when
-        compiling shared objects specific instructions must instead be inserted.
-        """
-        return {'nodes': (Denormals(),) + state.nodes,
-                'includes': ('xmmintrin.h', 'pmmintrin.h')}
-
-    @dle_pass
-    def _padding(self, state, **kwargs):
-        """
-        Introduce temporary buffers padded to the nearest multiple of the vector
-        length, to maximize data alignment. At the bottom of the kernel, the
-        values in the padded temporaries will be copied back into the input arrays.
-        """
-
-        mapper = OrderedDict()
-        for node in state.nodes:
-            # Assess feasibility of the transformation
-            handle = FindSymbols('symbolics-writes').visit(node)
-            if not handle:
-                continue
-
-            shape = max([i.shape for i in handle], key=len)
-            if not shape:
-                continue
-
-            candidates = [i for i in handle if i.shape[-1] == shape[-1]]
-            if not candidates:
-                continue
-
-            # Retrieve the maximum number of items in a SIMD register when processing
-            # the expressions in /node/
-            exprs = FindNodes(Expression).visit(node)
-            exprs = [e for e in exprs if e.output_function in candidates]
-            assert len(exprs) > 0
-            dtype = exprs[0].dtype
-            assert all(e.dtype == dtype for e in exprs)
-            try:
-                simd_items = get_simd_items(dtype)
-            except KeyError:
-                # Fallback to 16 (maximum expectable padding, for AVX512 registers)
-                simd_items = simdinfo['avx512f'] / np.dtype(dtype).itemsize
-
-            shapes = {k: k.shape[:-1] + (roundm(k.shape[-1], simd_items),)
-                      for k in candidates}
-            mapper.update(OrderedDict([(k.indexed,
-                                        TensorFunction(name='p%s' % k.name,
-                                                       shape=shapes[k],
-                                                       dimensions=k.indices,
-                                                       onstack=k._mem_stack).indexed)
-                          for k in candidates]))
-
-        # Substitute original arrays with padded buffers
-        processed = [SubstituteExpression(mapper).visit(n) for n in state.nodes]
-
-        # Build Iteration trees for initialization and copy-back of padded arrays
-        mapper = OrderedDict([(k, v) for k, v in mapper.items()
-                              if k.function.is_SymbolicData])
-        init = copy_arrays(mapper, reverse=True)
-        copyback = copy_arrays(mapper)
-
-        processed = init + as_tuple(processed) + copyback
-
-        return {'nodes': processed}
-
-    @dle_pass
-    def _create_elemental_functions(self, state, **kwargs):
-        """
-        Move :class:`Iteration` sub-trees to separate functions.
-
-        By default, inner iteration trees are moved. To move different types of
-        :class:`Iteration`, one can provide a lambda function in ``kwargs['rule']``,
-        taking as input an iterable of :class:`Iteration` and returning an iterable
-        of :class:`Iteration` (eg, a subset, the whole iteration tree).
-        """
-        noinline = self._compiler_decoration('noinline', c.Comment('noinline?'))
-        rule = kwargs.get('rule', lambda tree: tree[-1:])
-
-        functions = []
-        processed = []
-        for i, node in enumerate(state.nodes):
-            mapper = {}
-            for j, tree in enumerate(retrieve_iteration_tree(node)):
-                if len(tree) <= 1:
-                    continue
-
-                name = "f_%d_%d" % (i, j)
-
-                candidate = rule(tree)
-                root = candidate[0]
-                expressions = FindNodes(Expression).visit(candidate)
-
-                # Heuristic: create elemental functions only if more than
-                # self.thresholds['elemental_functions'] operations are present
-                ops = estimate_cost([e.expr for e in expressions])
-                if ops < self.thresholds['elemental'] and not root.is_Elementizable:
-                    continue
-
-                # Determine the elemental function's arguments ...
-                already_in_scope = [k.dim for k in candidate]
-                required = [k for k in FindSymbols(mode='free-symbols').visit(candidate)
-                            if k not in already_in_scope]
-                required += [as_symbol(k) for k in
-                             set(flatten(k.free_symbols for k in root.bounds_symbolic))]
-                required = set(required)
-
-                args = []
-                seen = {e.output for e in expressions if e.is_scalar}
-                for d in FindSymbols('symbolics').visit(candidate):
-                    # Add a necessary Symbolic object
-                    handle = "(float*) %s" if d.is_SymbolicFunction else "%s_vec"
-                    args.append((handle % d.name, d))
-                    seen |= {as_symbol(d)}
-                    # Add necessary information related to Dimensions
-                    for k in d.indices:
-                        if k.size is not None:
-                            continue
-                        # Dimension size
-                        size = k.symbolic_size
-                        if size not in seen:
-                            args.append((k.ccode, k))
-                            seen |= {size}
-                        # Dimension index may be required too
-                        if k in required - seen:
-                            index_arg = (k.name, ScalarFunction(name=k.name,
-                                                                dtype=np.int32))
-                            args.append(index_arg)
-                            seen |= {k}
-
-                # Add non-temporary scalars to the elemental function's arguments
-                handle = filter_sorted(required - seen, key=attrgetter('name'))
-                args.extend([(k.name, ScalarFunction(name=k.name, dtype=np.int32))
-                             for k in handle])
-
-                # Track info to transform the main tree
-                call, parameters = zip(*args)
-                mapper[root] = List(header=noinline, body=FunCall(name, call))
-
-                # Produce the new function
-                functions.append(Function(name, root, 'void', parameters, ('static',)))
-
-            # Transform the main tree
-            processed.append(Transformer(mapper).visit(node))
-
-        return {'nodes': processed, 'elemental_functions': functions}
-
-    @dle_pass
-    def _loop_fission(self, state, **kwargs):
-        """
-        Apply loop fission to innermost :class:`Iteartion` objects. This pass
-        is not applied if the number of statements in an Iteration's body is
-        lower than ``self.thresholds['fission'].``
-        """
-
-        processed = []
-        for node in state.nodes:
-            mapper = {}
-            for tree in retrieve_iteration_tree(node):
-                if len(tree) <= 1:
-                    # Heuristically avoided
-                    continue
-
-                candidate = tree[-1]
-                expressions = [e for e in candidate.nodes if e.is_Expression]
-
-                if len(expressions) < self.thresholds['max_fission']:
-                    # Heuristically avoided
-                    continue
-                if len(expressions) != len(candidate.nodes):
-                    # Dangerous for correctness
-                    continue
-
-                functions = list(set.union(*[set(e.functions) for e in expressions]))
-                wrapped = [e.expr for e in expressions]
-
-                if not functions or not wrapped:
-                    # Heuristically avoided
-                    continue
-
-                # Promote temporaries from scalar to tensors
-                handle = functions[0]
-                dim = handle.indices[-1]
-                size = handle.shape[-1]
-                if any(dim != i.indices[-1] for i in functions):
-                    # Dangerous for correctness
-                    continue
-
-                wrapped = promote_scalar_expressions(wrapped, (size,), (dim,), True)
-
-                assert len(wrapped) == len(expressions)
-                rebuilt = [Expression(s, e.dtype) for s, e in zip(wrapped, expressions)]
-
-                # Group statements
-                # TODO: Need a heuristic here to maximize reuse
-                args_frozen = candidate.args_frozen
-                properties = as_tuple(args_frozen['properties']) + ('elemental',)
-                args_frozen['properties'] = properties
-                n = self.thresholds['min_fission']
-                fissioned = [Iteration(g, **args_frozen) for g in grouper(rebuilt, n)]
-
-                mapper[candidate] = List(body=fissioned)
-
-            processed.append(Transformer(mapper).visit(node))
-
-        return {'nodes': processed}
-
-    @dle_pass
-    def _loop_blocking(self, state, **kwargs):
-        """
-        Apply loop blocking to :class:`Iteartion` trees.
-
-        By default, the blocked :class:`Iteration` objects and the block size are
-        determined heuristically. The heuristic consists of searching the deepest
-        Iteration/Expression tree and blocking all dimensions except:
-
-            * The innermost (eg, to retain SIMD vectorization);
-            * Those dimensions inducing loop-carried dependencies.
-
-        The caller may take over the heuristic through ``kwargs['blocking']``,
-        a dictionary indicating the block size of each blocked dimension. For
-        example, for the :class:`Iteration` tree below: ::
-
-            for i
-              for j
-                for k
-                  ...
-
-        one may pass in ``kwargs['blocking'] = {i: 4, j: 7}``, in which case the
-        two outer loops would be blocked, and the resulting 2-dimensional block
-        would be of size 4x7.
-        """
-        Region = namedtuple('Region', 'main leftover')
-
-        blocked = OrderedDict()
-        processed = []
-        for node in state.nodes:
-            mapper = {}
-            for tree in retrieve_iteration_tree(node):
-                # Is the Iteration tree blockable ?
-                iterations = [i for i in tree if i.is_Parallel]
-                if 'blockinner' not in self.params:
-                    iterations = [i for i in iterations if not i.is_Vectorizable]
-                if not iterations:
-                    continue
-                root = iterations[0]
-                if not IsPerfectIteration().visit(root):
-                    continue
-
-                # Construct the blocked loop nest, as well as all necessary
-                # remainder loops
-                regions = OrderedDict()
-                blocked_iterations = []
-                for i in iterations:
-                    # Build Iteration over blocks
-                    dim = blocked.setdefault(i, Dimension("%s_block" % i.dim.name))
-                    block_size = dim.symbolic_size
-                    iter_size = i.dim.size or i.dim.symbolic_size
-                    start = i.limits[0] - i.offsets[0]
-                    finish = iter_size - i.offsets[1]
-                    finish = finish - ((finish - i.offsets[1]) % block_size)
-                    inter_block = Iteration([], dim, [start, finish, block_size],
-                                            properties=as_tuple('parallel'))
-
-                    # Build Iteration within a block
-                    start = inter_block.dim
-                    finish = start + block_size
-                    properties = 'vector-dim' if i.is_Vectorizable else None
-                    intra_block = Iteration([], i.dim, [start, finish, 1], i.index,
-                                            properties=as_tuple(properties))
-
-                    blocked_iterations.append((inter_block, intra_block))
-
-                    # Build unitary-increment Iteration over the 'main' region
-                    # (the one blocked); necessary to generate code iterating over
-                    # non-blocked ("remainder") iterations.
-                    start = inter_block.limits[0]
-                    finish = inter_block.limits[1]
-                    main = Iteration([], i.dim, [start, finish, 1], i.index,
-                                     properties=i.properties)
-
-                    # Build unitary-increment Iteration over the 'leftover' region:
-                    # again as above, this may be necessary when the dimension size
-                    # is not a multiple of the block size.
-                    start = inter_block.limits[1]
-                    finish = iter_size - i.offsets[1]
-                    leftover = Iteration([], i.dim, [start, finish, 1], i.index,
-                                         properties=i.properties)
-
-                    regions[i] = Region(main, leftover)
-
-                blocked_tree = list(flatten(zip(*blocked_iterations)))
-                blocked_tree = compose_nodes(blocked_tree + [iterations[-1].nodes])
-
-                # Build remainder loops
-                remainder_tree = []
-                for n in range(len(iterations)):
-                    for i in combinations(iterations, n + 1):
-                        nodes = [v.leftover if k in i else v.main
-                                 for k, v in regions.items()]
-                        nodes += [iterations[-1].nodes]
-                        remainder_tree.append(compose_nodes(nodes))
-
-                # Will replace with blocked loop tree
-                mapper[root] = List(body=[blocked_tree] + remainder_tree)
-
-            rebuilt = Transformer(mapper).visit(node)
-
-            processed.append(rebuilt)
-
-        # All blocked dimensions
-        if not blocked:
-            return {'nodes': processed}
-
-        # Determine the block shape
-        blockshape = self.params.get('blockshape')
-        if not blockshape:
-            # Use trivial heuristic for a suitable blockshape
-            def heuristic(dim_size):
-                ths = 8  # FIXME: This really needs to be improved
-                return ths if dim_size > ths else 1
-            blockshape = {k: heuristic for k in blocked.keys()}
-        else:
-            try:
-                nitems, nrequired = len(blockshape), len(blocked)
-                blockshape = {k: v for k, v in zip(blocked, blockshape)}
-                if nitems > nrequired:
-                    dle_warning("Provided 'blockshape' has more entries than "
-                                "blocked loops; dropping entries ...")
-                if nitems < nrequired:
-                    dle_warning("Provided 'blockshape' has fewer entries than "
-                                "blocked loops; dropping dimensions ...")
-            except TypeError:
-                blockshape = {list(blocked)[0]: blockshape}
-            blockshape.update({k: None for k in blocked.keys()
-                               if k not in blockshape})
-
-        # Track any additional arguments required to execute /state.nodes/
-        arguments = [BlockingArg(v, k, blockshape[k]) for k, v in blocked.items()]
-
-        return {'nodes': processed, 'arguments': arguments, 'flags': 'blocking'}
-
-    @dle_pass
-    def _ompize(self, state, **kwargs):
-        """
-        Add OpenMP pragmas to the Iteration/Expression tree to emit parallel code
-        """
-
-        processed = []
-        for node in state.nodes:
-
-            # Reset denormals flag each time a parallel region is entered
-            denormals = FindNodes(Denormals).visit(state.nodes)
-            mapper = {i: List(c.Comment('DLE: moved denormals flag')) for i in denormals}
-
-            # Handle parallelizable loops
-            for tree in retrieve_iteration_tree(node):
-                # Determine the number of consecutive parallelizable Iterations
-                key = lambda i: i.is_Parallel and not i.is_Vectorizable
-                candidates = filter_iterations(tree, key=key, stop='consecutive')
-                if not candidates:
-                    continue
-
-                # Heuristic: if at least two parallel loops are available and the
-                # physical core count is greater than self.thresholds['collapse'],
-                # then omp-collapse the loops
-                nparallel = len(candidates)
-                if psutil.cpu_count(logical=False) < self.thresholds['collapse'] or\
-                        nparallel < 2:
-                    parallelism = omplang['for']
-                else:
-                    parallelism = omplang['collapse'](nparallel)
-
-                root = candidates[0]
-                mapper[root] = Block(header=omplang['par-region'],
-                                     body=denormals + [Element(parallelism), root])
-
-            processed.append(Transformer(mapper).visit(node))
-
-        return {'nodes': processed}
-
-    @dle_pass
-    def _simdize(self, state, **kwargs):
-        """
-        Add compiler-specific or, if not available, OpenMP pragmas to the
-        Iteration/Expression tree to emit SIMD-friendly code.
-        """
-        ignore_deps = as_tuple(self._compiler_decoration('ignore-deps'))
-
-        def decorate(nodes):
-            processed = []
-            for node in nodes:
-                mapper = {}
-                for tree in retrieve_iteration_tree(node):
-                    vector_iterations = [i for i in tree if i.is_Vectorizable]
-                    for i in vector_iterations:
-                        handle = FindSymbols('symbolics').visit(i)
-                        try:
-                            aligned = [j for j in handle
-                                       if j.shape[-1] % get_simd_items(j.dtype) == 0]
-                        except KeyError:
-                            aligned = []
-                        if aligned:
-                            simd = omplang['simd-for-aligned']
-                            simd = simd(','.join([j.name for j in aligned]),
-                                        simdinfo[get_simd_flag()])
-                        else:
-                            simd = omplang['simd-for']
-                        mapper[i] = List(ignore_deps + as_tuple(simd), i)
-                processed.append(Transformer(mapper).visit(node))
-            return processed
-
-        return {'nodes': decorate(state.nodes),
-                'elemental_functions': decorate(state.elemental_functions)}
-
-    @dle_pass
-    def _nontemporal_stores(self, state, **kwargs):
-        """
-        Add compiler-specific pragmas and instructions to generate nontemporal
-        stores (ie, non-cached stores).
-        """
-        pragma = self._compiler_decoration('ntstores')
-        fence = self._compiler_decoration('storefence')
-        if not pragma or not fence:
-            return {}
-
-        def decorate(nodes):
-            processed = []
-            for node in nodes:
-                mapper = {}
-                for tree in retrieve_iteration_tree(node):
-                    for i in tree:
-                        if i.is_Parallel:
-                            mapper[i] = List(body=i, footer=fence)
-                            break
-                transformed = Transformer(mapper).visit(node)
-                mapper = {}
-                for tree in retrieve_iteration_tree(transformed):
-                    for i in tree:
-                        if i.is_Vectorizable:
-                            mapper[i] = List(header=pragma, body=i)
-                transformed = Transformer(mapper).visit(transformed)
-                processed.append(transformed)
-            return processed
-
-        return {'nodes': decorate(state.nodes),
-                'elemental_functions': decorate(state.elemental_functions),
-                'flags': 'ntstores'}
-
-    def _compiler_decoration(self, name, default=None):
-        if self.compiler:
-            key = self.compiler.__class__.__name__
-            complang = complang_ALL.get(key, {})
-        else:
-            complang = {}
-        return complang.get(name, default)
-
-    def _summary(self, mode):
-        """
-        Print a summary of the DLE transformations
-        """
-
-        if mode.intersection({'blocking', 'basic', 'advanced', 'speculative'}):
-            row = "%s [elapsed: %.2f]"
-            out = " >>\n     ".join(row % (filter(lambda c: not c.isdigit(), k[1:]), v)
-                                    for k, v in self.timings.items())
-            elapsed = sum(self.timings.values())
-            dle("%s\n     [Total elapsed: %.2f s]" % (out, elapsed))
-
-
-# Utilities
-
-"""
-A dictionary to quickly access standard OpenMP pragmas
-"""
-omplang = {
-    'for': c.Pragma('omp for schedule(static)'),
-    'collapse': lambda i: c.Pragma('omp for collapse(%d) schedule(static)' % i),
-    'par-region': c.Pragma('omp parallel'),
-    'par-for': c.Pragma('omp parallel for schedule(static)'),
-    'simd-for': c.Pragma('omp simd'),
-    'simd-for-aligned': lambda i, j: c.Pragma('omp simd aligned(%s:%d)' % (i, j))
-}
-
-"""
-Compiler-specific language
-"""
-complang_ALL = {
-    'IntelCompiler': {'ignore-deps': c.Pragma('ivdep'),
-                      'ntstores': c.Pragma('vector nontemporal'),
-                      'storefence': c.Statement('_mm_sfence()'),
-                      'noinline': c.Pragma('noinline')}
-}
-complang_ALL['IntelKNLCompiler'] = complang_ALL['IntelCompiler']
-
-"""
-SIMD generic info
-"""
-simdinfo = {
-    # Sizes in bytes of a vector register
-    'sse': 16, 'see4_2': 16,
-    'avx': 32, 'avx2': 32,
-    'avx512f': 64
-}
-
-
-def get_simd_flag():
-    """Retrieve the best SIMD flag on the current architecture."""
-    if get_simd_flag.flag is None:
-        ordered_known = ('sse', 'sse4_2', 'avx', 'avx2', 'avx512f')
-        flags = cpuinfo.get_cpu_info().get('flags')
-        if not flags:
-            return None
-        for i in reversed(ordered_known):
-            if i in flags:
-                get_simd_flag.flag = i
-                return i
-=======
->>>>>>> 7cb1b15e
     else:
         rewriter = modes[mode](node, params, compiler)
         return rewriter.run()